package com.automattic.android.tracks.crashlogging

import java.util.Locale

interface CrashLoggingDataProvider {
    /**
     * Provides [CrashLogging] with the Sentry DSN for this application.
     */
    val sentryDSN: String

    /**
     * Provides [CrashLogging] with information on what type of build this is.
     */
    val buildType: String

    /**
     * Provides [CrashLogging] with the name of this release.
     */
    val releaseName: String

    /**
     * Provides the [CrashLogging] with information about the user's current locale
     */
    val locale: Locale?

    /**
     * Provides [CrashLogging] with information on whether error tracker should log debug data
     */
    val enableCrashLoggingLogs: Boolean

    /**
     * Provides [CrashLogging] with information about exceptions that should be dropped if is the
     * last one on stack trace
     *
     * E.g. "Invoking subscriber failed" exception means that an exception occurred during
     * an EventBus event and it's not particularly useful for debugging.
     *
     */
    fun shouldDropWrappingException(module: String, type: String, value: String): Boolean

    /**
     * Provides [CrashLogging] with information about the current user.
     *
     * @see CrashLoggingUser
     */
    fun userProvider(): CrashLoggingUser?

    /**
     * Provides [CrashLogging] with information on whether the client has enable crash logging
     * data collection
     */
<<<<<<< HEAD
    fun crashLoggingEnabled(): Boolean
}
=======
    fun userHasOptOutProvider(): Boolean

    /**
     * Provides [CrashLogging] with information about possible keys for events extra data applied
     * just-before sending it
     */
    fun extraKnownKeys(): List<ExtraKnownKey>

    /**
     * Provides [CrashLogging] with content of extra value to append to an event based on key
     * provided by [extraKnownKeys]
     */
    fun provideExtrasForEvent(
        currentExtras: Map<ExtraKnownKey, String>,
        eventLevel: EventLevel
    ): Map<ExtraKnownKey, String>
}

typealias ExtraKnownKey = String
>>>>>>> 8f9afc7a
<|MERGE_RESOLUTION|>--- conflicted
+++ resolved
@@ -49,11 +49,7 @@
      * Provides [CrashLogging] with information on whether the client has enable crash logging
      * data collection
      */
-<<<<<<< HEAD
     fun crashLoggingEnabled(): Boolean
-}
-=======
-    fun userHasOptOutProvider(): Boolean
 
     /**
      * Provides [CrashLogging] with information about possible keys for events extra data applied
@@ -71,5 +67,4 @@
     ): Map<ExtraKnownKey, String>
 }
 
-typealias ExtraKnownKey = String
->>>>>>> 8f9afc7a
+typealias ExtraKnownKey = String