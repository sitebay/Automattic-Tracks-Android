--- conflicted
+++ resolved
@@ -1,115 +1,8 @@
 package com.automattic.android.tracks.crashlogging
 
-<<<<<<< HEAD
-import android.content.Context
-import androidx.annotation.VisibleForTesting
-import com.automattic.android.tracks.crashlogging.internal.SentryErrorTrackerWrapper
-import com.automattic.android.tracks.crashlogging.internal.toSentryUser
-import io.sentry.SentryEvent
-import io.sentry.SentryLevel
-import io.sentry.SentryOptions
-import io.sentry.protocol.Message
-
-object CrashLogging {
-
-    private lateinit var dataProvider: CrashLoggingDataProvider
-    private lateinit var sentryWrapper: SentryErrorTrackerWrapper
-
-    @JvmStatic
-    fun start(
-        context: Context,
-        dataProvider: CrashLoggingDataProvider,
-    ) {
-        start(context, dataProvider, SentryErrorTrackerWrapper())
-    }
-
-    @VisibleForTesting
-    internal fun start(
-        context: Context,
-        dataProvider: CrashLoggingDataProvider,
-        sentryWrapper: SentryErrorTrackerWrapper,
-    ) {
-        this.sentryWrapper = sentryWrapper
-        this.dataProvider = dataProvider
-
-        initialize(context)
-    }
-
-    private fun initialize(context: Context) {
-        sentryWrapper.initialize(context) { options ->
-            options.apply {
-                dsn = dataProvider.sentryDSN
-                environment = dataProvider.buildType
-                release = dataProvider.releaseName
-                setDebug(dataProvider.enableCrashLoggingLogs)
-                setTag("locale", dataProvider.locale?.language ?: "unknown")
-                beforeSend = SentryOptions.BeforeSendCallback { event, _ ->
-
-                    if (dataProvider.userHasOptOutProvider()) return@BeforeSendCallback null
-
-                    dropExceptionIfRequired(event)
-                    appendExtra(event)
-                    event.apply {
-                        user = dataProvider.userProvider()?.toSentryUser()
-                    }
-                }
-            }
-        }
-    }
-
-    private fun appendExtra(event: SentryEvent) {
-        dataProvider.getEventExtraKeys().forEach { key ->
-            if (event.getExtra(key) == null) {
-                event.setExtra(key, dataProvider.appendToEventBeforeSend(key, event.eventLevel))
-            }
-        }
-    }
-
-    private fun dropExceptionIfRequired(event: SentryEvent) {
-        event.exceptions?.lastOrNull()?.let { lastException ->
-            if (dataProvider.shouldDropWrappingException(
-                    lastException.module,
-                    lastException.type,
-                    lastException.value
-                )
-            ) {
-                event.exceptions.remove(lastException)
-            }
-        }
-    }
-
-    fun appendApplicationContext(newApplicationContext: Map<String, String>) {
-        newApplicationContext.forEach { entry ->
-            sentryWrapper.applyExtra(entry.key, entry.value)
-        }
-    }
-
-    @JvmStatic
-    fun log(throwable: Throwable) {
-        sentryWrapper.captureException(throwable)
-    }
-
-    @JvmStatic
-    fun log(throwable: Throwable, data: Map<String, String?>) {
-        val event = SentryEvent().apply {
-            message = Message().apply {
-                message = throwable.message
-            }
-            level = SentryLevel.ERROR
-            setExtras(data.toMutableMap() as Map<String, String?>)
-        }
-        sentryWrapper.captureEvent(event)
-    }
-
-    @JvmStatic
-    fun log(message: String) {
-        sentryWrapper.captureMessage(message)
-    }
-=======
 interface CrashLogging {
     fun appendApplicationContext(newApplicationContext: Map<String, String>)
     fun log(throwable: Throwable)
     fun log(throwable: Throwable, data: Map<String, String?>)
     fun log(message: String)
->>>>>>> 08225ed9
 }